--- conflicted
+++ resolved
@@ -6,11 +6,9 @@
 import argparse
 import glob
 import json
-<<<<<<< HEAD
 import copy
 import sys
-=======
->>>>>>> b2109d44
+
 import logging
 from pathlib import Path
 import matplotlib.pyplot as plt
@@ -199,16 +197,11 @@
 
     logger.debug(evt_path + "/" + tier + f"/phy/{period}/{run}/")
 
-<<<<<<< HEAD
     if (os.path.exists(evt_path + "/" + tier + f"/phy/l200-{period}-{run}-phy-tier_pet.lh5")):
         fl_evt = glob.glob(evt_path + "/" + tier + f"/phy/l200-{period}-{run}-phy-tier_pet.lh5")
     else:
         fl_evt = glob.glob(evt_path + "/" + tier + f"/phy/{period}/{run}/*")
-=======
-    fl_evt = glob.glob(
-        evt_path + "/" + tier + f"/phy/l200-{period}-{run}-phy-tier_pet.lh5"
-    )
->>>>>>> b2109d44
+
 
     for idx,f_evt in enumerate(fl_evt):
         if (idx%50==0):
@@ -231,10 +224,8 @@
         "--output", help="Name of output root file, eg l200a-p10-r000-dataset-tmp-auto"
     )
     parser.add_argument("--p", help="List of periods to inspect")
-<<<<<<< HEAD
     parser.add_argument("--r", help="List of runs to inspect",default=None)
-=======
->>>>>>> b2109d44
+
 
     parser.add_argument("--c", help="Cycle to use")
     parser.add_argument(
@@ -249,14 +240,10 @@
     use_qc =bool(int(args.use_qc))
     logger.info(f"use qc {use_qc}")
     config_path = "cfg/build-pdf-config.json"
-<<<<<<< HEAD
     prod_cycle = f"/data2/public/prodenv/prod-blind/{cycle}/"
     meta_path  = f"/data2/public/prodenv/prod-blind/{cycle}/inputs/"
     tier="pet"
-=======
-    prod_cycle = "/data2/public/prodenv/prod-blind/ref-v1.1.0/"
-    meta_path = "/data2/public/prodenv/prod-blind/ref-v1.1.0/inputs/"
->>>>>>> b2109d44
+
     paths_cfg = {
         "p03": {
             "tier": tier,
@@ -364,7 +351,6 @@
                 if (_period not in periods):
                     continue
                 for run in _run_list:
-<<<<<<< HEAD
                     for name in run_hist_list:
                         hist_name = f"{_cut_name}_{_period}_{run}{name}"
                         hist_title = f"{_period} {run} energy deposits"
@@ -374,17 +360,7 @@
                         run_hists[_cut_name][f"{_period}_{run}{name}"] = ROOT.TH1F(
                             hist_name, hist_title, nbins, emin, emax
                         )
-                    
-=======
-                    hist_name = f"{_cut_name}_{_period}_{run}"
-                    hist_title = f"{_period} {run} energy deposits"
-                    nbins = rconfig["hist"]["nbins"]
-                    emin = rconfig["hist"]["emin"]
-                    emax = rconfig["hist"]["emax"]
-                    run_hists[_cut_name][f"{_period}_{run}"] = ROOT.TH1F(
-                        hist_name, hist_title, nbins, emin, emax
-                    )
->>>>>>> b2109d44
+
 
     sum_hists = {}
     string_diff = np.arange(7)
@@ -456,7 +432,7 @@
         for run in _run_list:
             if "phy" not in runs[period][run]:
                 continue
-<<<<<<< HEAD
+
             if (period == "p10" and run =="r002"):
                 continue
             data = get_data_awkard(
@@ -466,11 +442,7 @@
                 metadb = metadb
             )
             if (data is None):
-=======
-
-            data = get_data_awkard(cfg=paths_cfg, period=period, run=run, metadb=metadb)
-            if data is None:
->>>>>>> b2109d44
+
                 continue
 
             data["geds", "on_multiplicity"] = ak.sum(
@@ -501,7 +473,6 @@
             err = np.sqrt(p*(1-p)/n_forced)
             logger.info(f"Forced trigger survival = {100*n_forced_pass/n_forced} +/- {100*err}")
 
-<<<<<<< HEAD
             
             make_unphysical_rate_plot(args.r,args.p,unphysical,geds_mapping,is_forced=True,norm=n_forced)
 
@@ -513,8 +484,7 @@
                 data = data[(data.geds["quality"][evt_quality_flag])]
             data["pass_psd"]=ak.all(data.geds.psd.is_bb_like, axis=-1)
 
-=======
->>>>>>> b2109d44
+
             for _cut_name, _cut_dict in rconfig["cuts"].items():
                 _cut_string = _cut_dict["cut_string"]
 
@@ -551,7 +521,7 @@
                             np.ones(len(_energy_array)),
                         )
 
-<<<<<<< HEAD
+
 
                         # fill also time dependent hists
                         for name_run_hist in run_hist_list:
@@ -569,31 +539,7 @@
                                         _energy_array,
                                         np.ones(len(_energy_array)),
                                     )
-=======
-                    # fill also time dependent hists
-
-                    for run in _run_list:
-                        _energy_array = (
-                            ak.flatten(
-                                data[
-                                    eval(_cut_string, globs, data)
-                                    & (data["period"] == period)
-                                    & (data["run"] == run)
-                                ]["geds"][energy_name],
-                                axis=-1,
-                            )
-                            .to_numpy()
-                            .astype(np.float64)
-                        )
-
-                        if len(_energy_array) == 0:
-                            continue
-                        run_hists[_cut_name][f"{period}_{run}"].FillN(
-                            len(_energy_array),
-                            _energy_array,
-                            np.ones(len(_energy_array)),
-                        )
->>>>>>> b2109d44
+
 
                 elif "is_2d" not in _cut_dict or _cut_dict["is_2d"] is False:
 
@@ -702,7 +648,6 @@
                         _corrected_energy_1_tmp = np.array(_corrected_energy_1_tmp)
                         _corrected_energy_2_tmp = np.array(_corrected_energy_2_tmp)
 
-<<<<<<< HEAD
                     
                         sum_hists[_cut_name][name].FillN(
                             len(_corrected_energy_1_tmp),
@@ -711,21 +656,7 @@
                             np.ones(len(_summed_energy_array_tmp)),
                         )
                         
-=======
-                        if "is_2d" in _cut_dict:
-                            sum_hists[_cut_name][name].FillN(
-                                len(_corrected_energy_1_tmp),
-                                _corrected_energy_1_tmp,
-                                _corrected_energy_2_tmp,
-                                np.ones(len(_summed_energy_array_tmp)),
-                            )
-                        else:
-                            sum_hists[_cut_name][name].FillN(
-                                len(_summed_energy_array_tmp),
-                                _summed_energy_array_tmp,
-                                np.ones(len(_summed_energy_array_tmp)),
-                            )
->>>>>>> b2109d44
+
 
     for _cut_name in hists:
         hists[_cut_name]["all"] = ROOT.TH1F(
