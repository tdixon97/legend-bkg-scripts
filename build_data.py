"""
Script to load the data for the LEGEND-200 background model
Main Authors: Sofia Calgaro, Toby Dixon, Luigi Pertoldi based on a script from William Quinn
"""

import argparse
import glob
import json
import logging
import os
from datetime import datetime
from pathlib import Path

import awkward as ak
import numpy as np
import ROOT
import uproot
from legendmeta import LegendMetadata
from lgdo import lh5
from tqdm import tqdm

# -----------------------------------------------------------
# LOGGER SETTINGS
logger = logging.getLogger(__name__)
logger.setLevel(logging.DEBUG)
stream_handler = logging.StreamHandler()
stream_handler.setLevel(logging.DEBUG)
formatter = logging.Formatter("%(asctime)s: %(message)s")
stream_handler.setFormatter(formatter)
logger.addHandler(stream_handler)
# -----------------------------------------------------------


def get_vectorised_converter(mapping):
    def channel2other(channel):
        """Extract which string a given channel is in"""

        return mapping[f"ch{channel}"]

    return np.vectorize(channel2other)


def get_string_row_diff(channel_array, channel2string, channel2position):
    """
    Get the categories for the m2 data based on 3 categories (should be in the cfg)
    1) Same string vertical neighbour
    2) Same string not vertical neighbor
    3) Different string
    Parameters:
        channel_array: 2D numpy array of channels
        channel2string: vectorised numpy function to convert channel into string
        chnanel2position: vectorised numpy function to convert channel into position
    Returns:
        categories: list of categories per event
    """

    channel_array = np.vstack(channel_array)
    channel_one = channel_array[:, 0].T
    channel_two = channel_array[:, 1].T

    # convert to the list of strings
    string_one = channel2string(channel_one)
    string_two = channel2string(channel_two)
    string_diff_1 = (string_one - string_two) % 11
    string_diff_2 = (-string_one + string_two) % 11
    string_diff = np.array([min(a, b) for a, b in zip(string_diff_1, string_diff_2)])

    position_one = channel2position(channel_one)
    position_two = channel2position(channel_two)

    floor_diff = np.abs(position_one - position_two)

    return np.array(string_diff), np.array(floor_diff)


def get_m2_categories(channel_array, channel2string, channel2position):
    """
    Get the categories for the m2 data based on 3 categories (should be in the cfg)
    1) Same string vertical neighbour
    2) Same string not vertical neighbor
    3) Different string
    Parameters:
        channel_array: 2D numpy array of channels
        channel2string: vectorised numpy function to convert channel into string
        chnanel2position: vectorised numpy function to convert channel into position
    Returns:
        categories: list of categories per event
    """

    channel_array = np.vstack(channel_array)
    channel_one = channel_array[:, 0].T
    channel_two = channel_array[:, 1].T

    # convert to the list of strings
    string_one = channel2string(channel_one)
    string_two = channel2string(channel_two)

    same_string = string_one == string_two
    position_one = channel2position(channel_one)
    position_two = channel2position(channel_two)
    neighbour = np.abs(position_one - position_two) == 1

    is_cat_one = (same_string) & (neighbour)
    is_cat_two = (same_string) & (~neighbour)
    is_cat_three = ~same_string
    category = 1 * is_cat_one + 2 * is_cat_two + 3 * is_cat_three
    return np.array(category)


def cross_talk_corrected_energies(
    energies: np.ndarray, channels: np.ndarray, cross_talk_matrix
) -> tuple[np.ndarray, bool]:
    """
    Compute the cross talk corrected energies, if we know that the cross talk induced on channel A by channel B is X%
    and the cross talk induced on channel B by channel A is Y%
    Therefore the energy we will measure on channel A is the sum of the deposited energy and the cross talk
    Emeas,A = Edep + EdepB*X/100
    and Edep = Emeas,A - EdepB*X/100
    Since EdepB ~EmeasB to a good approximation
    Edep,A =  Emeas,A - EmeasB*X/100 and
    Edep,B = Emeas,B - EmeasA*Y/100

    This generalises for M>2 to become:
    E = E,A - sum_{i=other channels}E_i*C_{i,A}
    where C_AB = cross talk from A on channel B

    In this implementation the cross talk matrix is stored in a JSON file keyed by channel therefore  one can access
    C_AB = cross talk from A on channel B

    cAB = matrix[channelA][channelB]

    We could probably make a fast implementation using some matrix multipliciation but we should be careful, since the matrixs will be very spare.
    In practice almost all our data is M=1,2 or 3

    Parameters:
        - energies: a numpy array of the energies
        - channels: a numpy array of the channel names (strings)
    Returns:
        - a numpy array of the corrected energies
        - a bool to say if its valid
    """

    # first some checks
    if len(energies) != len(channels):
        raise ValueError(
            "Error the energies and channel vectors must be the same length"
        )

    # for M = 1 no correction is needed
    if len(energies) == 1:
        return energies, False
    elif len(energies) == 2:

        # check the keys
        if (
            channels[1] in cross_talk_matrix
            and channels[0] in cross_talk_matrix[channels[1]]
        ):
            cross_talk_factors = np.array(
                [
                    cross_talk_matrix[channels[1]][channels[0]],
                    cross_talk_matrix[channels[0]][channels[1]],
                ]
            )
        else:
            if channels[0] == channels[1]:
                return np.zeros(2), True
            # logger.info("We have pairs {}, {} in the data and not in the matrix".format(channels[0],channels[1]))
            cross_talk_factors = np.zeros(2)

        energies_flip = np.array([energies[1], energies[0]])

        return energies - energies_flip * cross_talk_factors, True

    else:
        raise ValueError(
            "Error: In the current skm files we should never have >2 energies"
        )


def get_data_awkward(
    cfg: dict,
    qcs_flag,
    periods=None,
    target_key=None,
    n_max: int = None,
    run_list: dict = {},
    bad_keys=[],
    metadb=LegendMetadata(),
):
    """
    A function to load the evt tier data into an awkward array also getting the energies
    Parameters
    ----------------------
        - cfg: path to the data for each period
        - qcs: string specifying what QC should be used (old or new ones)
        - periods: list of periods to use
        - target_key: string of format %Y%M%DT%H%M%SZ up to which we keep timestamps
        - usability: dictionary with lists of channel rawids for which the usability has to be changed
        - n_max (int): used for debugging, if not None (the default) only n_max files will be read
        - run_list (dict): dictionary of run_lists
    Returns

    ----------------------
        - an awkward array of the data

    Example
    ----------------------

    """

    data = None

    # loop over period and run (so we can save this)
    n = 0
    logger.info(
        f"This is the list of available periods/runs: {json.dumps(run_list,indent=1)}"
    )
    logger.info("Starting to load evt tier for...")

    for period, run_l in tqdm(run_list.items()):

        if periods is not None and period in periods:
            logger.info(f"...{period}")

            for run in tqdm(run_l):
                if period == "p08" and run == "r002":
                    continue
                if period == "p10" and run == "r005":
                    continue

                logger.info(f"...... {run}")
                tier = cfg[period]["tier"]
                evt_path = cfg[period]["evt_path"]
                tier = "evt" if "tmp-auto" in evt_path else "pet"

                if tier == "evt":
                    fl_evt = glob.glob(
                        os.path.join(evt_path, tier)
                        + f"/phy/{period}/{run}/*-tier_evt.lh5"
                    )

                    for f in fl_evt:
                        if any(key in f for key in bad_keys):
                            logger.info(
                                f"Error the key {f} is present in the data but shouldn't be"
                            )

                    # remove the bad keys
                    fl_evt_new = []
                    for f in fl_evt:
                        if not any(key in f for key in bad_keys):
                            fl_evt_new.append(f)

                    fl_evt = fl_evt_new

                else:
                    fl_evt = glob.glob(
                        os.path.join(evt_path, tier)
                        + f"/phy/{period}/{run}/*-tier_pet.lh5"
                    )

                    for f in fl_evt:
                        if any(key in f for key in bad_keys):
                            logger.info(
                                f"Error the key {f} is present in the data but shouldn't be"
                            )

                    # remove the bad keys
                    fl_evt_new = []
                    for f in fl_evt:
                        if not any(key in f for key in bad_keys):
                            fl_evt_new.append(f)

                    fl_evt = fl_evt_new

                # filter out files based on target key (if present)
                if target_key is not None:
                    len_before = len(fl_evt)
                    fl_evt = [
                        f
                        for f in fl_evt
                        if datetime.strptime(f.split("-")[-2], "%Y%m%dT%H%M%SZ")
                        <= datetime.strptime(target_key, "%Y%m%dT%H%M%SZ")
                    ]
                    len_after = len(fl_evt)
                    if len_before > len_after:
                        logger.info(
                            "you removed",
                            len_after - len_before,
                            "files in",
                            period,
                            run,
                        )

<<<<<<< HEAD
=======
                # retrieve the map from the same ref production from where you are loading data
                if period == "p10" and "/global/cfs/cdirs/m2676" in evt_path:
                    start = json.load(
                        open(
                            "/global/cfs/cdirs/m2676/users/calgaro/legend-bkg-scripts/updated_metadata/runinfo.json"
                        )
                    )[period][run]["phy"]["start_key"]
                    ch = metadb.channelmap(start)
                else:
                    start = json.load(
                        open(
                            os.path.join(evt_path, "../../inputs/dataprod/runinfo.json")
                        )
                    )[period][run]["phy"]["start_key"]
                    ch = metadb.channelmap(start)

                # loop
>>>>>>> 008f145d
                for f_evt in fl_evt:

                    f_tcm = (
                        f_evt.replace(tier, "tcm").replace("ref-v1.0.1", "ref-v1.0.0")
                        if "ref-v1.0.1" in evt_path
                        else f_evt.replace(tier, "tcm")
                    )
                    f_hit = f_evt.replace(
                        tier, "hit" if "tmp-auto" in evt_path else "pht"
                    )

                    d_evt = lh5.read_as("evt", f_evt, library="ak")
                    if "is_unphysical_idx_old" in d_evt["geds"].fields:

                        d_evt["geds", "is_is_unphysical_idx_new"] = d_evt[
                            "geds", "is_unphysical_idx"
                        ]
                        d_evt["geds", "is_unphysical_idx"] = d_evt[
                            "geds", "is_unphysical_idx_old"
                        ]

                    # some black magic to get TCM data corresponding to geds.hit_idx
                    tcm = ak.Array(
                        {
                            k: ak.unflatten(
                                lh5.read_as(
                                    f"hardware_tcm_1/array_{k}", f_tcm, library="ak"
                                )[ak.flatten(d_evt.geds.hit_idx_all)],
                                ak.num(d_evt.geds.hit_idx_all),
                            )
                            for k in ["id", "idx"]
                        }
                    )
                    tcm_unphysical = ak.Array(
                        {
                            k: ak.unflatten(
                                lh5.read_as(
                                    f"hardware_tcm_1/array_{k}", f_tcm, library="ak"
                                )[ak.flatten(d_evt.geds.is_unphysical_idx)],
                                ak.num(d_evt.geds.is_unphysical_idx),
                            )
                            for k in ["id", "idx"]
                        }
                    )
                    # get uniques rawids for loading hit data
                    rawids = np.unique(ak.to_numpy(ak.ravel(tcm.id)))
                    energy = None
                    rawid_sort = None

                    # for each table in the hit file
                    for rawid in rawids:

                        # get the hit table indices we need to load
                        idx_mask = tcm.idx[tcm.id == rawid]
                        idx_loc = ak.count(idx_mask, axis=-1)

                        # read in energy data with mask above
                        energy_data = lh5.read_as(
                            f"ch{rawid}/hit/cuspEmax_ctc_cal",
                            f_hit,
                            library="ak",
                            idx=ak.to_numpy(ak.flatten(idx_mask)),
                        )

                        # now bring back to original shape
                        data_unf = ak.unflatten(energy_data, idx_loc)
                        rawid_unf = ak.full_like(data_unf, rawid, dtype="int")
                        energy = (
                            data_unf
                            if energy is None
                            else ak.concatenate((energy, data_unf), axis=-1)
                        )
                        rawid_sort = (
                            rawid_unf
                            if rawid_sort is None
                            else ak.concatenate((rawid_sort, rawid_unf), axis=-1)
                        )

                    d_evt["geds", "unphysical_hit_rawid"] = tcm_unphysical.id
                    d_evt["geds", "hit_rawid"] = rawid_sort
                    d_evt["geds", "energy"] = energy

                    ac = [
                        _dict["daq"]["rawid"]
                        for _name, _dict in ch.items()
                        if ch[_name]["system"] == "geds"
                        and ch[_name]["analysis"]["usability"] in ["ac"]
                    ]
                    off = [
                        _dict["daq"]["rawid"]
                        for _name, _dict in ch.items()
                        if ch[_name]["system"] == "geds"
                        and ch[_name]["analysis"]["usability"] in ["off"]
                    ]

                    d_evt["geds", "is_good_channel"] = d_evt["geds", "hit_rawid"] > 0
                    for a in ac:
                        d_evt["geds", "is_good_channel"] = d_evt[
                            "geds", "is_good_channel"
                        ] & (d_evt["geds", "hit_rawid"] != a)
                    for a in off:
                        d_evt["geds", "is_good_channel"] = d_evt[
                            "geds", "is_good_channel"
                        ] & (d_evt["geds", "hit_rawid"] != a)

                    d_evt["period"] = period
                    d_evt["run"] = run

                    data = d_evt if data is None else ak.concatenate((data, d_evt))
<<<<<<< HEAD
                    n += 1
=======
>>>>>>> 008f145d

                    # for debug
                    if n_max is not None and n > n_max:
                        break

                # change usabilities for tmp-auto of p10
                if data is not None and period == "p10" and "tmp-auto" in evt_path:
                    if "/global/cfs/cdirs/m2676" in evt_path:
                        # (the right thing would be to specify a specific ref production, but who cares)
                        new_ch = json.load(
                            open(
                                "/global/cfs/cdirs/m2676/users/calgaro/legend-bkg-scripts/updated_metadata/l200-p10-r000-T%-all-config.json"
                            )
                        )
                        # some detectors change usability from r001 on -> update the usability map just for them!
                        if int(run.split("r")[-1]) > 0:
                            updated_map = json.load(
                                open(
                                    "/global/cfs/cdirs/m2676/users/calgaro/legend-bkg-scripts/updated_metadata/l200-p10-r001-T%-all-config.json"
                                )
                            )
                            for k in updated_map["analysis"].keys():
                                new_ch["analysis"][k]["usability"] = updated_map[
                                    "analysis"
                                ][k]["usability"]
                    else:
                        # we get the most updated metadata
                        start = json.load(
                            open(
                                os.path.join(evt_path, "../../inputs/dataprod/runinfo.json")
                            )
                        )[period][run]["phy"]["start_key"]
                        new_ch = metadb.channelmap(start)

                    # we need to retrieve a list of channels that now are ON or AC or OFF
                    on_dets = []
                    ac_dets = []
                    off_dets = []
                    for k in new_ch["analysis"].keys():
                        if "PMT" in k or "S" in k:
                            continue
                        if (
                            ch[k]["analysis"]["usability"] in ["ac"]
                            and new_ch["analysis"][k]["usability"] == "on"
                        ):
                            det_id = ch[k]["daq"]["rawid"]
                            on_dets.append(det_id)
                        if (
                            ch[k]["analysis"]["usability"] in ["on"]
                            and new_ch["analysis"][k]["usability"] == "ac"
                        ):
                            det_id = ch[k]["daq"]["rawid"]
                            ac_dets.append(det_id)
                        if (
                            ch[k]["analysis"]["usability"] in ["on", "ac"]
                            and new_ch["analysis"][k]["usability"] == "off"
                        ):
                            det_id = ch[k]["daq"]["rawid"]
                            off_dets.append(det_id)

                    data = apply_new_usability(
                        data,
                        qcs_flag=qcs_flag,
                        off_dets=off_dets,
                        ac_dets=ac_dets,
                        on_dets=on_dets,
                    )

                if n_max is not None and n > n_max:
                    break
            if n_max is not None and n > n_max:
                break

    # QCs naming convention was switched starting from p10-r001 (included)
    #   - prior: OLD QC -> is_good_hit_old
    #            NEW QC -> is_good_hit
    #   - after: OLD QC -> is_good_hit
    #            NEW QC -> is_good_hit_new
    if data is not None:
        if "on_multiplicity" not in data["geds"].fields:
            data["geds", "on_multiplicity"] = ak.sum(data.geds[qcs_flag], axis=-1)

        if "is_good_hit_old" in data["geds"].fields:
            data["geds", "is_good_hit_new"] = data["geds", "is_good_hit"]
            data["geds", "is_good_hit"] = data["geds", "is_good_hit_old"]

    return data


def apply_new_usability(
    data,
    qcs_flag="is_good_hit",
    ac_dets=[],
    off_dets=[],
    on_dets=[],
    verbose=False,
):
    """
    Function to change usability masks by updating the 'wrong' usability mask with a reference one.
    Parameters:
        - data : awkward array of the data
        - old_map (dict) : old usability mask
        - new_map (dict) : new usability mask
        - qc (str): the quality cut flag
        - verbose (bool)
    Returns:
        - a new awkward array
    """
    data["geds", "on_multiplicity"] = ak.sum(data.geds[qcs_flag], axis=-1)

    logger.info("ac->on", on_dets)
    logger.info("on->ac", ac_dets)
    logger.info("on,ac->off", off_dets)

    if verbose:
        logger.info("Before changing any status")
        print_events(data, qcs_flag)

    if len(on_dets) != 0:
        # Modify the QC flag so ON dets have is_good_hit true
        # ---------------------------------------------------
        # get unphysical/physical flags -> we need to redefine them
        unphysical_channels_og = data["geds", "unphysical_hit_rawid"]
        physical_channels_og = data["geds", "is_good_channel"]
        physical_rawids_og = data["geds", "hit_rawid"]

        unphysical_channels = unphysical_channels_og
        physical_channels = [[] for _ in range(len(physical_channels_og))]
        physical_ids = [[] for _ in range(len(physical_rawids_og))]

        for c in on_dets:
            # Remove the now-ON detector from unphysical hits
            unphysical_channels = unphysical_channels[unphysical_channels != c]

            # Add it to the new physical hits
            for i in range(len(physical_channels_og)):
                physical_channels[i] = physical_channels_og[i]
                physical_ids[i] = physical_rawids_og[i]

                if c in physical_rawids_og[i]:
                    if len(physical_channels_og[i]) == 0:
                        continue
                    mod_array = []
                    for j in range(len(physical_rawids_og[i])):
                        if physical_rawids_og[i][j] == c:
                            mod_array.append(True)
                        else:
                            mod_array.append(physical_channels_og[i][j])
                    physical_channels[i] = ak.Array(mod_array)

        # update unphysical rawids
        data["geds", "unphysical_hit_rawid"] = unphysical_channels
        # update physical rawids
        data["geds", "hit_rawid"] = physical_ids
        # update is_good
        data["geds", "is_good_channel"] = physical_channels
        # update the qcs
        num_bad_channels = ak.num(unphysical_channels, axis=-1)
        is_physical_recomputed = num_bad_channels == 0
        data["geds", qcs_flag] = (
            is_physical_recomputed & data["geds", "is_good_channel"]
        )

        data["geds", "multiplicity"] = ak.num(data.geds[qcs_flag], axis=-1)
        data["geds", "on_multiplicity"] = ak.sum(data.geds[qcs_flag], axis=-1)

        if verbose:
            logger.info("After changing ON detectors")
            print_events(data, qcs_flag)

    if len(off_dets) != 0:
        # REMOVE hits in off dets in energy, qc_flag and rawid
        # ----------------------------------------------------
        is_off = data.geds.hit_rawid > 0
        for off_det in off_dets:
            is_off = is_off & (data.geds.hit_rawid != off_det)

        # we also need to update the QC flag
        filtered_energy = data["geds"]["energy"][is_off]
        filtered_is_good_hit = data["geds"][qcs_flag][is_off]
        filtered_is_good_channel = data["geds"]["is_good_channel"][is_off]

        filtered_hit_rawid = data["geds"]["hit_rawid"][is_off]

        data["geds", "energy"] = filtered_energy
        data["geds", qcs_flag] = filtered_is_good_hit
        data["geds", "hit_rawid"] = filtered_hit_rawid
        data["geds", "is_good_channel"] = filtered_is_good_channel

        data["geds", "multiplicity"] = ak.num(data.geds[qcs_flag], axis=-1)
        data["geds", "on_multiplicity"] = ak.sum(data.geds[qcs_flag], axis=-1)

        if verbose:
            logger.info("After removing OFF detectors")
            print_events(data, qcs_flag)

        # Recompute is_physical
        # -----------------------------------------------------
        unphysical_channels = data["geds", "unphysical_hit_rawid"]

        for c in off_dets:
            unphysical_channels = unphysical_channels[unphysical_channels != c]

        num_bad_channels = ak.num(unphysical_channels, axis=-1)
        data["geds", "unphysical_hit_rawid"] = unphysical_channels
        is_physical_recomputed = num_bad_channels == 0

        data["geds", qcs_flag] = (
            is_physical_recomputed & data["geds", "is_good_channel"]
        )

        data["geds", "multiplicity"] = ak.num(data.geds[qcs_flag], axis=-1)
        data["geds", "on_multiplicity"] = ak.sum(data.geds[qcs_flag], axis=-1)

        if verbose:
            logger.info("After fixing QC flag")
            print_events(data, qcs_flag)

    # Modify the QC flag so AC dets have is_good_hit false
    # ---------------------------------------------------
    if len(ac_dets) != 0:
        cut = data.geds.hit_rawid > 0
        for ac in ac_dets:
            cut = cut & (data.geds.hit_rawid != ac)

        filtered_is_good_hit = data["geds"][qcs_flag] & (cut)
        filtered_is_good_channel = data["geds"]["is_good_channel"] & (cut)

        data["geds", qcs_flag] = filtered_is_good_hit
        data["geds", "is_good_channel"] = filtered_is_good_channel

        data["geds", "multiplicity"] = ak.num(data.geds[qcs_flag], axis=-1)
        data["geds", "on_multiplicity"] = ak.sum(data.geds[qcs_flag], axis=-1)

        if verbose:
            logger.info("After changing AC detectors")

            print_events(data, qcs_flag)

    return data


def print_events(data, qc):
    """Print of the events"""
    vars = [
        "energy",
        "hit_rawid",
        "is_good_channel",
        "unphysical_hit_rawid",
        qc,
        "multiplicity",
        "on_multiplicity",
    ]
    logger.info("Data:")
    for v in vars:
        p = v + "                 "
        for i in range(min(len(data), 5)):
            p += str(data["geds"][v][i]) + " "
        logger.info(p)

    logger.info("\n\n")


def main():
    parser = argparse.ArgumentParser(
        description="Script to load the data for the LEGEND-200 background model"
    )
    parser.add_argument(
        "--cluster",
        default="legend-login",
        help="Name of the cluster you are working at (avauilable: legend-login, nersc)",
    )
    parser.add_argument(
        "--version",
        default="ref-v1.0.1",
        help="Reference production data version, e.g. ref-v1.0.0",
    )
    parser.add_argument(
        "--output", help="Name of output root file, eg l200a-p10-r000-dataset-tmp-auto"
    )
    parser.add_argument("--p", help="List of periods to inspect")
    parser.add_argument(
        "--proc",
        help="Boolean flag: True if you want to load from the pet/evt tier; if False and the parquet already exists, then we directly load data from this",
    )
    parser.add_argument(
        "--qc",
        default="old",
        help="Set to 'new' if you want to apply new cuts (post Vancouver CM), otherwise default value is set to 'old' cuts",
    )
    parser.add_argument(
        "--target",
        default=None,
        help="Target cycle up to which include data; use format '20240317T141137Z.",
    )

    args = parser.parse_args()
    cluster = args.cluster
    if "p10" in args.p:
        global_path = (
            "/global/cfs/cdirs/m2676/users/calgaro/legend-bkg-scripts/sync_from_lngs/"
        )
    else:
        global_path = (
            "/global/cfs/cdirs/m2676/data/lngs/l200/public/prodenv-new/prod-blind"
            if cluster == "nersc"
            else "/data2/public/prodenv/prod-blind"
        )
    usability_path = "cfg/usability_changes.json"
    config_path = (
        "/global/cfs/cdirs/m2676/users/calgaro/legend-bkg-scripts/pdf-l200a/build-pdf-config.json"
        if cluster == "nersc"
        else "/data1/users/tdixon/build_pdf/legend-simflow-config/tier/pdf/l200a/build-pdf-config.json"
    )
    xtc_folder = (
        "/global/cfs/cdirs/m2676/users/calgaro/legend-bkg-scripts/cross_talk"
        if cluster == "nersc"
        else "/global/cfs/cdirs/m2676/users/calgaro/legend-bkg-scripts/cross_talk"
    )
    bad_keys_path = (
        "/global/cfs/cdirs/m2676/users/calgaro/legend-bkg-scripts/updated_metadata/ignore_keys.keylist"
        if cluster == "nersc"
        else "/global/cfs/cdirs/m2676/users/calgaro/legend-bkg-scripts/updated_metadata/ignore_keys.keylist"
    )
    target_key = args.target
    prodenv_version = args.version

    # read bad-keys
    bad_list = []
    with open(bad_keys_path) as file:
        for line in file:
            bad_list.append(line.split(" ")[0])

    out_name = f"{args.output}.root"
    periods = args.p
    process_evt = False if args.proc == "False" else True

    paths_cfg = {
        "p03": {
            "tier": "pet",
            "evt_path": os.path.join(global_path, prodenv_version, "generated/tier/"),
        },
        "p04": {
            "tier": "pet",
            "evt_path": os.path.join(global_path, prodenv_version, "generated/tier/"),
        },
        "p06": {
            "tier": "pet",
            "evt_path": os.path.join(global_path, prodenv_version, "generated/tier/"),
        },
        "p07": {
            "tier": "pet",
            "evt_path": os.path.join(global_path, prodenv_version, "generated/tier/"),
        },
        "p08": {
            "tier": "pet",
            "evt_path": os.path.join(global_path, prodenv_version, "generated/tier/"),
        },
        "p09": {
            "tier": "pet",
            "evt_path": os.path.join(global_path, prodenv_version, "generated/tier/"),
        },
        "p10": {
            "tier": "evt",
            "evt_path": os.path.join(global_path, "tmp-auto", "generated/tier/"),
        },
    }

    cross_talk_matrixs = {
        "p03": os.path.join(xtc_folder, "l200-p03-r000-x-talk-matrix.json"),
        "p04": os.path.join(xtc_folder, "l200-p03-r000-x-talk-matrix.json"),
        "p06": os.path.join(xtc_folder, "l200-p06-r000-x-talk-matrix.json"),
        "p07": os.path.join(xtc_folder, "l200-p06-r000-x-talk-matrix.json"),
        "p08": os.path.join(xtc_folder, "l200-p06-r000-x-talk-matrix.json"),
        "p09": os.path.join(xtc_folder, "l200-p06-r000-x-talk-matrix.json"),
        "p10": os.path.join(xtc_folder, "l200-p06-r000-x-talk-matrix.json"),
    }

    with Path(config_path).open() as f:
        rconfig = json.load(f)

    with Path(usability_path).open() as f:
        usability = json.load(f)

    # get the metadata information / mapping
    # --------------------------------------
    logger.info("... get the metadata information / mapping")
    metadb = (
        LegendMetadata(f"{global_path}/tmp-auto/inputs")
        if "p10" in periods
        else LegendMetadata(f"{global_path}/{prodenv_version}/inputs")
    )
    chmap = metadb.channelmap(rconfig["timestamp"])

    geds_mapping = {
        f"ch{_dict['daq']['rawid']}": _name
        for _name, _dict in chmap.items()
        if chmap[_name]["system"] == "geds"
    }
    geds_strings = {
        f"ch{_dict['daq']['rawid']}": _dict["location"]["string"]
        for _name, _dict in chmap.items()
        if chmap[_name]["system"] == "geds"
    }
    geds_positions = {
        f"ch{_dict['daq']['rawid']}": _dict["location"]["position"]
        for _name, _dict in chmap.items()
        if chmap[_name]["system"] == "geds"
    }
    channel2string = get_vectorised_converter(geds_strings)
    channel2position = get_vectorised_converter(geds_positions)

    # analysis runs
    runs = metadb.dataprod.config.analysis_runs
    runs["p10"] = ["r000", "r001", "r003", "r004", "r005", "r006"]  # no r002
    logger.info("The following data are available:\n", runs, "\n")

    os.makedirs("outputs", exist_ok=True)
    output_cache = f"outputs/{out_name.replace('.root', '.parquet')}"

    qcs_flag = "is_good_hit" if args.qc == "old" else "is_good_hit_new"

    if os.path.exists(output_cache) and process_evt is False:
        logger.info("Get from parquet")
        data = ak.from_parquet(output_cache)

        # redefine usabilities if necessary
        data = apply_new_usability(
            data,
            qcs_flag=qcs_flag,
            off_dets=usability["ac_to_off"] if "ac_to_off" in usability.keys() else [],
            ac_dets=usability["ac"] if "ac" in usability.keys() else [],
            on_dets=usability["on"] if "on" in usability.keys() else [],
        )

    else:
        data = get_data_awkward(
            cfg=paths_cfg,
            qcs_flag=qcs_flag,
            periods=periods,
            target_key=target_key,
            n_max=None,
            run_list=runs,
            bad_keys=bad_list,
            metadb=metadb,
        )
        ak.to_parquet(data, output_cache)

    # ---------------------------------------------------------------------
    # apply cuts
    data = data[
        (~data.trigger.is_forced)  # no forced triggers
        & (~data.coincident.puls)  # no pulser eventsdata
        & (data.geds.multiplicity > 0)  # no purely lar triggered events
        & (ak.all(data.geds[qcs_flag], axis=-1))
    ]

    # muon flag: no evt flag in tmp-auto, loads the usual MUON01
    if prodenv_version == "tmp-auto":
        data = data[(~data.coincident.muon)]
    # no muons (as reconstructed offline)
    else:
        data = data[(~data.coincident.muon_offline)]

    if np.all(data["geds", "multiplicity"] == ak.num(data["geds", "energy"])) is False:
        raise ValueError(
            "Error the multiplicity must be equal to the length of the energy array"
        )

    if (
        np.all(data["geds", "multiplicity"] == ak.num(data["geds", "hit_rawid"]))
        is False
    ):
        raise ValueError(
            "Error the multiplicity must be equal to the length of the is good hit array"
        )

    if np.all(data["geds", "multiplicity"] == ak.num(data["geds", qcs_flag])) is False:
        raise ValueError(
            "Error the multiplicity must be equal to the length of the is good hit array"
        )

    # Now create the histograms to fill
    # ---------------------------------
    logger.info("... create the histos to fill (full period)")

    hists = {}
    for _cut_name in rconfig["cuts"]:
        if not rconfig["cuts"][_cut_name]["is_sum"]:
            hists[_cut_name] = {}
            for _rawid, _name in sorted(geds_mapping.items()):
                hist_name = f"{_cut_name}_{_rawid}"
                hist_title = f"{_name} energy deposits"
                nbins = rconfig["hist"]["nbins"]
                emin = rconfig["hist"]["emin"]
                emax = rconfig["hist"]["emax"]
                hists[_cut_name][_rawid] = ROOT.TH1F(
                    hist_name, hist_title, nbins, emin, emax
                )

    # save also hists per run (total only now)
    logger.info("... create the histos to fill (run by run)")
    run_hists = {}
    for _cut_name in rconfig["cuts"]:
        if not rconfig["cuts"][_cut_name]["is_sum"]:
            run_hists[_cut_name] = {}
            for _period, _run_list in runs.items():

                for run in _run_list:
                    hist_name = f"{_cut_name}_{_period}_{run}"
                    hist_title = f"{_period} {run} energy deposits"
                    nbins = rconfig["hist"]["nbins"]
                    emin = rconfig["hist"]["emin"]
                    emax = rconfig["hist"]["emax"]
                    run_hists[_cut_name][f"{_period}_{run}"] = ROOT.TH1F(
                        hist_name, hist_title, nbins, emin, emax
                    )

    sum_hists = {}
    string_diff = np.arange(7)
    names_m2 = [f"sd_{item1}" for item1 in string_diff]
    names_m2.extend(["all", "cat_1", "cat_2", "cat_3"])

    # now the summed histos
    for _cut_name in rconfig["cuts"]:
        cut_info = rconfig["cuts"][_cut_name]

        if cut_info["is_sum"] is False:
            continue
        if "th2" not in cut_info:
            hist_type = ROOT.TH1F
        elif "th2" in cut_info:
            hist_type = ROOT.TH2F

        hist_title = "summed energy deposits"

        if hist_type == ROOT.TH1F:
            sum_hists[_cut_name] = {}

            for name in names_m2:
                hist_name = f"{_cut_name}_{name}_summed"
                sum_hists[_cut_name][name] = hist_type(
                    hist_name,
                    hist_title,
                    rconfig["hist"]["nbins"],
                    rconfig["hist"]["emin"],
                    rconfig["hist"]["emax"],
                )
        elif hist_type == ROOT.TH2F:

            sum_hists[_cut_name] = {}

            for name in names_m2:
                hist_name = f"{_cut_name}_{name}_summed"
                sum_hists[_cut_name][name] = hist_type(
                    hist_name,
                    hist_title,
                    rconfig["hist"]["nbins"],
                    rconfig["hist"]["emin"],
                    rconfig["hist"]["emax"],
                    rconfig["hist"]["nbins"],
                    rconfig["hist"]["emin"],
                    rconfig["hist"]["emax"],
                )

    # Now start filling histograms
    # ----------------------------
    logger.info("... fill histos")

    globs = {"ak": ak, "np": np}

    conversions = {
        "mul ": "geds.multiplicity ",
        "mul_is_good ": "geds.on_multiplicity ",
        "and": "&",
        "npe_tot": "spms.energy_sum",
    }

    for _period, _run_list in tqdm(runs.items(), desc="Processing"):

        if _period not in periods:
            continue
        matrix_path = cross_talk_matrixs[_period]
        with open(matrix_path) as file:
            cross_talk_matrix = json.load(file)

        for _cut_name, _cut_dict in rconfig["cuts"].items():
            _cut_string = _cut_dict["cut_string"]

            for c_mc, c_data in conversions.items():

                _cut_string = _cut_string.replace(c_mc, c_data)

            # not a summed spectra
            if _cut_dict["is_sum"] is False:
                # loop over channels
                for _channel_id, _name in sorted(geds_mapping.items()):
                    _energy_array = data[
                        eval(_cut_string, globs, data)
                        & (data["period"] == _period)
                        & (data.geds.hit_rawid[:, 0] == int(_channel_id[2:]))
                    ]["geds"]["energy"].to_numpy()

                    if len(_energy_array) == 0:
                        continue
                    hists[_cut_name][f"{_channel_id}"].FillN(
                        len(_energy_array), _energy_array, np.ones(len(_energy_array))
                    )

                _energy_array = data[
                    eval(_cut_string, globs, data) & (data["period"] == _period)
                ]["geds"]["energy"].to_numpy()
                _run_array = data[
                    eval(_cut_string, globs, data) & (data["period"] == _period)
                ]["run"].to_numpy()

                # fill also time dependent hists

                for run in _run_list:
                    _energy_array_tmp = np.array(_energy_array)[_run_array == run]

                    if len(_energy_array_tmp) == 0:
                        continue
                    run_hists[_cut_name][f"{_period}_{run}"].FillN(
                        len(_energy_array_tmp),
                        _energy_array_tmp,
                        np.ones(len(_energy_array_tmp)),
                    )

            elif (
                "cross_talk_correct" not in _cut_dict
                or _cut_dict["cross_talk_correct"] is False
            ):
                _summed_energy_array = data[eval(_cut_string, globs, data)]["geds"][
                    "energy_sum"
                ].to_numpy()

                if len(_summed_energy_array) == 0:
                    continue

                sum_hists[_cut_name]["all"].FillN(
                    len(_summed_energy_array),
                    _summed_energy_array,
                    np.ones(len(_summed_energy_array)),
                )

            # cross talk correct
            else:
                # this is likely to be pretty slow, we can try to make something faster but id need to think about it
                _mult_energy_array = data[
                    eval(_cut_string, globs, data) & (data["period"] == _period)
                ]["geds"]["energy"].to_numpy()

                _mult_channel_array = data[
                    eval(_cut_string, globs, data) & (data["period"] == _period)
                ]["geds"]["hit_rawid"].to_numpy()
                # apply the category selection

                _corrected_energy_array = []
                _corrected_energy_1 = []
                _corrected_energy_2 = []

                # apply cross talk corrected
                for energy, channel in zip(_mult_energy_array, _mult_channel_array):

                    channel_names = np.array(
                        [geds_mapping["ch" + str(c)] for c in channel]
                    )
                    energies_corrected, val = cross_talk_corrected_energies(
                        energy, channel_names, cross_talk_matrix
                    )
                    if val is True:
                        _corrected_energy_1.append(
                            min(energies_corrected[0], energies_corrected[1])
                        )
                        _corrected_energy_2.append(
                            max(energies_corrected[0], energies_corrected[1])
                        )
                        _corrected_energy_array.append(energies_corrected)
                    else:
                        raise ValueError("Error: cross talk correction didn't work")

                if len(_corrected_energy_array) > 0:
                    _summed_energy_array = np.sum(_corrected_energy_array, axis=1)
                else:
                    _summed_energy_array = np.array([])
                    continue

                # get the categories
                for name in names_m2:

                    # select the right events
                    if name != "all":
                        categories = get_m2_categories(
                            _mult_channel_array, channel2string, channel2position
                        )
                        string_diff, floor_diff = get_string_row_diff(
                            _mult_channel_array, channel2string, channel2position
                        )

                        if "cat" in name:
                            cat = int(name.split("_")[1])
                            _corrected_energy_1_tmp = np.array(_corrected_energy_1)[
                                np.where(categories == cat)[0]
                            ]
                            _corrected_energy_2_tmp = np.array(_corrected_energy_2)[
                                np.where(categories == cat)[0]
                            ]
                            _summed_energy_array_tmp = np.array(_summed_energy_array)[
                                np.where(categories == cat)[0]
                            ]

                        elif "sd" in name:
                            sd = int(name.split("_")[1])

                            ids = np.where(string_diff == sd)[0]
                            _corrected_energy_1_tmp = np.array(_corrected_energy_1)[ids]
                            _corrected_energy_2_tmp = np.array(_corrected_energy_2)[ids]
                            _summed_energy_array_tmp = np.array(_summed_energy_array)[
                                ids
                            ]

                    # all case
                    else:
                        _corrected_energy_1_tmp = np.array(_corrected_energy_1)
                        _corrected_energy_2_tmp = np.array(_corrected_energy_2)
                        _summed_energy_array_tmp = np.array(_summed_energy_array)

                    if len(_corrected_energy_array) == 0:
                        continue

                    _corrected_energy_1_tmp = np.array(_corrected_energy_1_tmp)
                    _corrected_energy_2_tmp = np.array(_corrected_energy_2_tmp)

                    if len(_summed_energy_array_tmp) == 0:
                        continue
                    if "th2" in _cut_dict:
                        sum_hists[_cut_name][name].FillN(
                            len(_corrected_energy_1_tmp),
                            _corrected_energy_1_tmp,
                            _corrected_energy_2_tmp,
                            np.ones(len(_summed_energy_array_tmp)),
                        )
                    else:
                        sum_hists[_cut_name][name].FillN(
                            len(_summed_energy_array_tmp),
                            _summed_energy_array_tmp,
                            np.ones(len(_summed_energy_array_tmp)),
                        )
    for _cut_name in hists:
        hists[_cut_name]["all"] = ROOT.TH1F(
            f"{_cut_name}_all",
            "All energy deposits",
            rconfig["hist"]["nbins"],
            rconfig["hist"]["emin"],
            rconfig["hist"]["emax"],
        )
        for _type in ["bege", "coax", "icpc", "ppc"]:
            hists[_cut_name][_type] = ROOT.TH1F(
                f"{_cut_name}_{_type}",
                f"All {_type} energy deposits",
                rconfig["hist"]["nbins"],
                rconfig["hist"]["emin"],
                rconfig["hist"]["emax"],
            )
        for _rawid, _name in geds_mapping.items():
            hists[_cut_name][chmap[geds_mapping[_rawid]]["type"]].Add(
                hists[_cut_name][_rawid]
            )
            hists[_cut_name]["all"].Add(hists[_cut_name][_rawid])

    # write the hists to file (but only if they have none zero entries)
    # Changes the names to drop type_ etc
    logger.info("... save histos")
    out_file = uproot.recreate("outputs/" + out_name)
    for _cut_name, _hist_dict in hists.items():
        dir = out_file.mkdir(_cut_name)
        for key, item in _hist_dict.items():
            dir[key] = item

    for _cut_name, _hist_dict in run_hists.items():
        for key, item in _hist_dict.items():
            out_file[_cut_name + "/" + key] = item

    for _cut_name, diri in sum_hists.items():
        dir = out_file.mkdir(_cut_name)
        for name, _hist in diri.items():
            dir[name] = _hist

    out_file.close()
    logger.info("... done!")


if __name__ == "__main__":
    main()<|MERGE_RESOLUTION|>--- conflicted
+++ resolved
@@ -293,8 +293,6 @@
                             run,
                         )
 
-<<<<<<< HEAD
-=======
                 # retrieve the map from the same ref production from where you are loading data
                 if period == "p10" and "/global/cfs/cdirs/m2676" in evt_path:
                     start = json.load(
@@ -312,7 +310,6 @@
                     ch = metadb.channelmap(start)
 
                 # loop
->>>>>>> 008f145d
                 for f_evt in fl_evt:
 
                     f_tcm = (
@@ -422,10 +419,8 @@
                     d_evt["run"] = run
 
                     data = d_evt if data is None else ak.concatenate((data, d_evt))
-<<<<<<< HEAD
                     n += 1
-=======
->>>>>>> 008f145d
+
 
                     # for debug
                     if n_max is not None and n > n_max:
